import os
from pathlib import Path

import yaml

RESULTS_PATH = Path(__file__).resolve().parent.parent / "results"
PROFILING_RESULTS_PATH = RESULTS_PATH / "profiling"
BENCHMARKING_RESULTS_PATH = RESULTS_PATH / "benchmarking"
TIME_REPORT_PATH = RESULTS_PATH / "time_report.csv"
ENV_INFO_PATH = RESULTS_PATH / "env_info.txt"
VERSIONS_PATH = RESULTS_PATH / "versions.txt"
DEFAULT_CONFIG = "config.yml"
BASE_LIB = "sklearn"
FUNC_TIME_BUDGET = 30
<<<<<<< HEAD
BENCHMARK_MAX_ITER = 10
MEAN_RUNTIME = "mean"
STD_RUNTIME = "stdev"
PLOT_HEIGHT_IN_PX = 350
REPORTING_FONT_SIZE = 12
DEFAULT_COMPARE_COLS = [MEAN_RUNTIME, STD_RUNTIME]
# TODO: Probably use a dict here to map library to color and vice versa, e.g:
# BENCH_LIBS_TO_COLORS = dict(zip(BENCH_LIBS, HPO_CURVES_COLORS))
# COLORS_TO_BENCH_LIBS = dict(zip(HPO_CURVES_COLORS, BENCH_LIBS))
=======
PLOT_HEIGHT_IN_PX = 350
REPORTING_FONT_SIZE = 12
DEFAULT_COMPARE_COLS = ["mean_duration", "std_duration"]
>>>>>>> efde3109
BENCH_LIBS = [
    "scikit-learn",
    "scikit-learn-intelex",
    "xgboost",
    "lightgbm",
    "catboost",
    "onnx",
]
HPO_PREDICTIONS_TIME_BUDGET = 3
BENCHMARKING_METHODS_N_EXECUTIONS = {"hp_match": 10, "hpo": 1}
HPO_CURVES_COLORS = [
    "blue",
    "red",
    "green",
    "purple",
    "orange",
    "lightgray",
]
HPO_TIME_BUDGET = 300


def get_full_config(config=None):
    if config is None:
        config = os.environ.get("DEFAULT_CONFIG")
    with open(config, "r") as config_file:
        config = yaml.full_load(config_file)
    return config


def parse_parameters(params):
    """Parse the parameters to get a proper representation.

    Motives: pyyaml does not support YAML 1.2 yet, hence
    numbers stored using scientific notations might be loaded
    as strings.

    PR to track: https://github.com/yaml/pyyaml/issues/486

    """
    from sklearn_benchmarks.utils.misc import is_scientific_notation

    init_params = params.get("hyperparameters", {}).get("init", {})
    for key, value in init_params.items():
        if not isinstance(value, list):
            continue
        for i, el in enumerate(value):
            if is_scientific_notation(el):
                init_params[key][i] = float(el) if "-" in el else int(float(el))

    datasets = params.get("datasets", [])
    for dataset in datasets:
        dataset["n_features"] = int(float(dataset["n_features"]))
        for i, ns_train in enumerate(dataset["n_samples_train"]):
            dataset["n_samples_train"][i] = int(float(ns_train))
        for i, ns_test in enumerate(dataset["n_samples_test"]):
            dataset["n_samples_test"][i] = int(float(ns_test))

    return params<|MERGE_RESOLUTION|>--- conflicted
+++ resolved
@@ -12,21 +12,9 @@
 DEFAULT_CONFIG = "config.yml"
 BASE_LIB = "sklearn"
 FUNC_TIME_BUDGET = 30
-<<<<<<< HEAD
-BENCHMARK_MAX_ITER = 10
-MEAN_RUNTIME = "mean"
-STD_RUNTIME = "stdev"
-PLOT_HEIGHT_IN_PX = 350
-REPORTING_FONT_SIZE = 12
-DEFAULT_COMPARE_COLS = [MEAN_RUNTIME, STD_RUNTIME]
-# TODO: Probably use a dict here to map library to color and vice versa, e.g:
-# BENCH_LIBS_TO_COLORS = dict(zip(BENCH_LIBS, HPO_CURVES_COLORS))
-# COLORS_TO_BENCH_LIBS = dict(zip(HPO_CURVES_COLORS, BENCH_LIBS))
-=======
 PLOT_HEIGHT_IN_PX = 350
 REPORTING_FONT_SIZE = 12
 DEFAULT_COMPARE_COLS = ["mean_duration", "std_duration"]
->>>>>>> efde3109
 BENCH_LIBS = [
     "scikit-learn",
     "scikit-learn-intelex",
