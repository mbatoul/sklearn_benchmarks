"""
The main entry point. Invoke as `sklearn_benchmarks' or `python -m sklearn_benchmarks'.
"""
import json
import time
from importlib.metadata import version

import click
import joblib
import pandas as pd
from sklearn.utils._show_versions import _get_deps_info, _get_sys_info
from threadpoolctl import threadpool_info

from sklearn_benchmarks.benchmarking import Benchmark
from sklearn_benchmarks.config import (
    BENCH_LIBS,
    DEFAULT_CONFIG,
    ENV_INFO_PATH,
    TIME_REPORT_PATH,
    VERSIONS_PATH,
    get_full_config,
    parse_parameters,
)
from sklearn_benchmarks.utils.misc import clean_results, convert


@click.command()
@click.option(
    "--append",
    "--a",
    is_flag=True,
    required=False,
    default=False,
    help="Append benchmark results to existing ones.",
)
@click.option(
    "--config",
    "--c",
    type=str,
    default=DEFAULT_CONFIG,
    help="Path to config file.",
)
@click.option(
    "--profiling",
    "--p",
    type=click.Choice(["html", "json.gz"], case_sensitive=True),
    default=["html", "json.gz"],
    multiple=True,
    help="Profiling output formats.",
)
@click.option(
    "--estimator",
    "--e",
    type=str,
    multiple=True,
    help="Estimator to benchmark.",
)
def main(append, config, profiling, estimator):
    if not append:
        clean_results()
    config = get_full_config(config)
    benchmarking_config = config["benchmarking"]
    if not "estimators" in benchmarking_config:
        return

    all_estimators = benchmarking_config["estimators"]
    selected_estimators = all_estimators
    if estimator:
        selected_estimators = {k: all_estimators[k] for k in estimator}

    time_report = pd.DataFrame(
        columns=["estimator", "benchmarking_method", "hour", "min", "sec"]
    )
    t0 = time.perf_counter()

    for name, params in selected_estimators.items():
        # When inherit param is set, we fetch params from parent estimator
        if "inherit" in params:
            curr_estimator = params["estimator"]
            params = all_estimators[params["inherit"]]
            # ONNX predictions are run on scikit-learn's estimators only
            if "predict_with_onnx" in params:
                params.pop("predict_with_onnx")
            params["estimator"] = curr_estimator

        params = parse_parameters(params)

        params["random_state"] = config.get("random_state", None)
        params["profiling_output_extensions"] = profiling

        benchmark = Benchmark(**params)
        start_benchmark = time.perf_counter()
        benchmark.run()
        end_benchmark = time.perf_counter()

        time_report.loc[len(time_report)] = [
            name,
<<<<<<< HEAD
            benchmark_estimator.estimator.split(".")[0],
            *convert(t1_ - t0_),
        ]
=======
            params["benchmarking_method"],
            *convert(end_benchmark - start_benchmark),
        ]
        benchmark.to_csv()
>>>>>>> efde3109

    # Store bench time report
    t1 = time.perf_counter()
    time_report.loc[len(time_report)] = ["total", None, *convert(t1 - t0)]
    time_report.to_csv(
        str(TIME_REPORT_PATH),
        mode="w+",
        index=False,
    )

    # Store bench libs versions
    versions = {}
    for lib in BENCH_LIBS:
        versions[lib] = version(lib)
    with open(VERSIONS_PATH, "w") as outfile:
        json.dump(versions, outfile)

    # Store bench environment information
    env_info = {}
    env_info["system_info"] = _get_sys_info()
    env_info["dependencies_info"] = _get_deps_info()
    env_info["threadpool_info"] = threadpool_info()
    env_info["cpu_count"] = joblib.cpu_count(only_physical_cores=True)
    with open(ENV_INFO_PATH, "w") as outfile:
        json.dump(env_info, outfile)


if __name__ == "__main__":
    main()<|MERGE_RESOLUTION|>--- conflicted
+++ resolved
@@ -95,16 +95,9 @@
 
         time_report.loc[len(time_report)] = [
             name,
-<<<<<<< HEAD
-            benchmark_estimator.estimator.split(".")[0],
-            *convert(t1_ - t0_),
-        ]
-=======
             params["benchmarking_method"],
             *convert(end_benchmark - start_benchmark),
         ]
-        benchmark.to_csv()
->>>>>>> efde3109
 
     # Store bench time report
     t1 = time.perf_counter()
