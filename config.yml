benchmarking:
  random_state: 42
  estimators:
    KNeighborsClassifier:
      name: KNeighborsClassifier
      estimator: sklearn.neighbors.KNeighborsClassifier
      hyperparameters:
        init:
          n_neighbors:
            - 1
            - 5
            - 100
          algorithm:
            - brute
          n_jobs:
            - -1
            - 1
      metrics:
        - accuracy_score
      datasets:
        - sample_generator: sklearn.datasets.make_classification
          params:
            n_classes: 2
            n_redundant: 0
            random_state: 42
          n_features: 1e2
          n_samples_train:
            - 1e6
          n_samples_test:
            - 1
            - 1e3
        - sample_generator: sklearn.datasets.make_classification
          params:
            n_classes: 2
            n_redundant: 0
            random_state: 42
          n_features: 2
          n_samples_train:
            - 1e6
          n_samples_test:
            - 1
            - 1e3

    daal4py_KNeighborsClassifier:
      inherit: KNeighborsClassifier
      estimator: daal4py.sklearn.neighbors.KNeighborsClassifier

    KNeighborsClassifier_kd_tree:
      name: KNeighborsClassifier_kd_tree
      estimator: sklearn.neighbors.KNeighborsClassifier
      hyperparameters:
        init:
          n_neighbors:
            - 1
            - 5
            - 100
          algorithm:
            - kd_tree
          n_jobs:
            - -1
            - 1
      metrics:
        - accuracy_score
      datasets:
        - sample_generator: sklearn.datasets.make_classification
          params:
            n_classes: 2
            n_redundant: 0
            random_state: 42
          n_features: 10
          n_samples_train:
            - 1e6
          n_samples_test:
            - 1
            - 1e3
        - sample_generator: sklearn.datasets.make_classification
          params:
            n_classes: 2
            n_redundant: 0
            random_state: 42
          n_features: 2
          n_samples_train:
            - 1e6
          n_samples_test:
            - 1
            - 1e3

    daal4py_KNeighborsClassifier_kd_tree:
      inherit: KNeighborsClassifier_kd_tree
      estimator: daal4py.sklearn.neighbors.KNeighborsClassifier

    KMeans_tall:
      name: KMeans_tall
      estimator: sklearn.cluster.KMeans
      hyperparameters:
        init:
          init:
            - k-means++
            - random
          algorithm:
            - full
          n_clusters:
            - 3
          max_iter:
            - 30
          n_init:
            - 1
          tol:
            - 1e-16
      metrics:
        - adjusted_rand_score
      datasets:
        - sample_generator: sklearn.datasets.make_blobs
          params:
            random_state: 42
            cluster_std: 20.0
            centers: 200
          n_features: 2
          n_samples_train:
            - 1e6
          n_samples_test:
            - 1
            - 1e3
        - sample_generator: sklearn.datasets.make_blobs
          params:
            random_state: 42
            cluster_std: 20.0
            centers: 200
          n_features: 1e2
          n_samples_train:
            - 1e6
          n_samples_test:
            - 1
            - 1e3

    daal4py_KMeans_tall:
      inherit: KMeans_tall
      estimator: daal4py.sklearn.cluster.KMeans

    KMeans_short:
      name: KMeans_short
      estimator: sklearn.cluster.KMeans
      hyperparameters:
        init:
<<<<<<< HEAD
          init:
            - k-means++
            - random
          algorithm:
            - full
          n_clusters:
            - 300
          max_iter:
            - 30
          n_init:
            - 1
          tol:
            - 1e-16
=======
          - k-means++
          - random
        algorithm:
          - full
        n_clusters:
          - 300
        max_iter:
          - 20
        n_init:
          - 1
        tol:
          - 1e-16
>>>>>>> 7071b139
      metrics:
        - adjusted_rand_score
      datasets:
        - sample_generator: sklearn.datasets.make_blobs
          params:
            random_state: 42
            cluster_std: 20.0
            centers: 200
          n_features: 2
          n_samples_train:
            - 1e4
          n_samples_test:
            - 1
            - 1e3
        - sample_generator: sklearn.datasets.make_blobs
          params:
            random_state: 42
            cluster_std: 13.0
            centers: 200
          n_features: 1e2
          n_samples_train:
            - 1e4
          n_samples_test:
            - 1
            - 1e3

    daal4py_KMeans_short:
      inherit: KMeans_short
      estimator: daal4py.sklearn.cluster.KMeans

    LogisticRegression:
      name: LogisticRegression
      estimator: sklearn.linear_model.LogisticRegression
      metrics:
        - accuracy_score
      datasets:
        - sample_generator: sklearn.datasets.make_classification
          params:
            n_classes: 5
            n_informative: 5
            n_redundant: 0
            random_state: 42
          n_features: 1e2
          n_samples_train:
            - 1e6
          n_samples_test:
            - 1
            - 1e3
        - sample_generator: sklearn.datasets.make_classification
          params:
            n_classes: 5
            n_informative: 5
            n_redundant: 0
            random_state: 42
          n_features: 1e4
          n_samples_train:
            - 1e3
          n_samples_test:
            - 1
            - 1e2

    daal4py_LogisticRegression:
      inherit: LogisticRegression
      estimator: daal4py.sklearn.linear_model.LogisticRegression

    Ridge:
      name: Ridge
      estimator: sklearn.linear_model.Ridge
      metrics:
        - r2_score
      datasets:
        - sample_generator: sklearn.datasets.make_regression
          params:
            n_informative: 10
            random_state: 42
          n_features: 1e4
          n_samples_train:
            - 1e3
          n_samples_test:
            - 1
            - 1e3
        - sample_generator: sklearn.datasets.make_regression
          params:
            n_informative: 10
            random_state: 42
          n_features: 1e2
          n_samples_train:
            - 1e6
          n_samples_test:
            - 1
            - 1e3

    daal4py_Ridge:
      inherit: Ridge
      estimator: daal4py.sklearn.linear_model.Ridge

    HistGradientBoostingClassifier:
      name: HistGradientBoostingClassifier
      estimator: sklearn.ensemble.HistGradientBoostingClassifier
      metrics:
        - accuracy_score
      hyperparameters:
        init:
          early_stopping:
            - True
          validation_fraction:
            - 0.05
          learning_rate:
            - 0.01
            - 0.05
            - 0.1
            - 0.5
            - 1.
          n_iter_no_change:
            - 10
          max_leaf_nodes:
            - 2
            - 3
            - 5
            - 20
            - 30
            - 50
          max_iter:
            - 30
            - 100
            - 300
            - 1000
          max_bins:
            - 32
            - 64
            - 128
            - 255
          min_samples_leaf:
            - 2
            - 10
            - 20
            - 100
            - 200
            - 1000
      datasets:
        - sample_generator: sklearn.datasets.make_classification
          hpo_curve: True
          params:
            n_classes: 5
            n_informative: 5
            n_redundant: 0
            random_state: 42
          n_features: 1e2
          n_samples_train:
            - 1e5
          n_samples_test:
            - 1e3

    lightgbm:
      name: LGBMClassifier
      estimator: lightgbm.LGBMClassifier
      metrics:
        - accuracy_score
      hyperparameters:
        init:
          learning_rate:
            - 0.01
            - 0.05
            - 0.1
            - 0.5
            - 1.
          num_leaves:
            - 2
            - 3
            - 5
            - 20
            - 30
            - 50
          n_estimators:
            - 30
            - 100
            - 300
            - 1000
          max_bin:
            - 32
            - 64
            - 128
            - 255
          min_data_in_leaf:
            - 2
            - 10
            - 20
            - 100
            - 200
            - 1000
        fit:
          eval_set: (X_valid, y_valid)
          early_stopping_rounds: 10
      datasets:
        - sample_generator: sklearn.datasets.make_classification
          hpo_curve: True
          params:
            n_classes: 5
            n_informative: 5
            n_redundant: 0
            random_state: 42
          n_features: 1e2
          n_samples_valid: 50000
          n_samples_train:
            - 1e5
          n_samples_test:
            - 1e3

    xgboost:
      name: XGBClassifier
      estimator: xgboost.XGBClassifier
      metrics:
        - accuracy_score
      hyperparameters:
        init:
          validate_parameters:
            - True
          tree_method:
            - hist
          use_label_encoder:
            - False
          learning_rate:
            - 0.01
            - 0.05
            - 0.1
            - 0.5
            - 1.
          max_leaf_nodes:
            - 2
            - 3
            - 5
            - 20
            - 30
            - 50
          n_estimators:
            - 30
            - 100
            - 300
            - 1000
          max_bin:
            - 32
            - 64
            - 128
            - 255
          min_samples_leaf:
            - 2
            - 10
            - 20
            - 100
            - 200
            - 1000
        fit:
          eval_set: "[(X_valid, y_valid)]"
          early_stopping_rounds: 10
      datasets:
        - sample_generator: sklearn.datasets.make_classification
          hpo_curve: True
          params:
            n_classes: 5
            n_informative: 5
            n_redundant: 0
            random_state: 42
          n_features: 1e2
          n_samples_valid: 50000
          n_samples_train:
            - 1e5
          n_samples_test:
            - 1e3

reporting:
  n_cols: 2
  estimators:
    KNeighborsClassifier:
      name: KNeighborsClassifier
      against_lib: daal4py
      split_bars:
        - n_jobs
      compare:
        - accuracy_score

    KNeighborsClassifier_kd_tree:
      name: KNeighborsClassifier_kd_tree
      against_lib: daal4py
      split_bars:
        - n_jobs
      compare:
        - accuracy_score

    KMeans_tall:
      name: KMeans_tall
      against_lib: daal4py
      compare:
        - n_iter
        - adjusted_rand_score

    KMeans_short:
      name: KMeans_short
      against_lib: daal4py
      compare:
        - n_iter
        - adjusted_rand_score

    LogisticRegression:
      name: LogisticRegression
      against_lib: daal4py

    Ridge:
      name: Ridge
      against_lib: daal4py

    HistGradientBoostingClassifier:
      name: HistGradientBoostingClassifier
      against_lib: lightgbm<|MERGE_RESOLUTION|>--- conflicted
+++ resolved
@@ -142,21 +142,6 @@
       estimator: sklearn.cluster.KMeans
       hyperparameters:
         init:
-<<<<<<< HEAD
-          init:
-            - k-means++
-            - random
-          algorithm:
-            - full
-          n_clusters:
-            - 300
-          max_iter:
-            - 30
-          n_init:
-            - 1
-          tol:
-            - 1e-16
-=======
           - k-means++
           - random
         algorithm:
@@ -169,7 +154,6 @@
           - 1
         tol:
           - 1e-16
->>>>>>> 7071b139
       metrics:
         - adjusted_rand_score
       datasets:
